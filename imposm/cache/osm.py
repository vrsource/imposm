--- conflicted
+++ resolved
@@ -14,11 +14,7 @@
 
 import os
 
-<<<<<<< HEAD
-from . tc import CoordDB, NodeDB, WayDB, RelationDB, DeltaCoordsDB
-=======
-from . tc import CoordDB, NodeDB, WayDB, InsertedWayDB, RelationDB
->>>>>>> 9c878002
+from . tc import DeltaCoordsDB, NodeDB, WayDB, InsertedWayDB, RelationDB
 
 class OSMCache(object):
     def __init__(self, path, suffix='imposm_', prefix='.cache'):
