--- conflicted
+++ resolved
@@ -28,13 +28,9 @@
 unknown = object()
 
 class PostGISDB(object):
-<<<<<<< HEAD
+    insert_data_format = 'tuple'
+
     def __init__(self, db_conf, use_geometry_columns_table=unknown):
-=======
-    insert_data_format = 'tuple'
-
-    def __init__(self, db_conf):
->>>>>>> 68e401c3
         self.db_conf = db_conf
         self.srid = int(db_conf['proj'].split(':')[1])
 
